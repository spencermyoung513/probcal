from functools import partial
from pathlib import Path

import matplotlib.pyplot as plt

import numpy as np
import torch
from matplotlib.ticker import FuncFormatter
from matplotlib.ticker import MultipleLocator
from scipy.stats import nbinom
from scipy.stats import norm
from scipy.stats import poisson
from sklearn.metrics.pairwise import rbf_kernel

<<<<<<< HEAD
from probcal.mcmd import MCMD
=======
from probcal.evaluation.metrics import compute_mcmd_numpy
>>>>>>> 9f62a9b4
from probcal.evaluation.plotting import plot_posterior_predictive
from probcal.models import GaussianNN
from probcal.models import NegBinomNN
from probcal.models import PoissonNN
from probcal.models.discrete_regression_nn import DiscreteRegressionNN
from probcal.utils.multiple_formatter import multiple_formatter


def produce_figure(
    models: list[DiscreteRegressionNN],
    names: list[str],
    save_path: Path | str,
    dataset_path: Path | str,
):
    """Create a figure showcasing the MCMD's ability to identify calibrated models.

    Args:
        models (list[DiscreteRegressionNN]): List of models to plot posterior predictive distributions of.
        names (list[str]): List of display names for each respective model in `models`.
        save_path (Path | str): Path to save figure to.
        dataset_path (Path | str): Path with dataset models were fit on.
    """
    #plt.rc("text", usetex=True)
    #plt.rc("font", family="serif")

    fig, axs = plt.subplots(
        2,
        len(models),
        figsize=(2.5 * len(models), 4),
        sharey="row",
        sharex="col",
        gridspec_kw={"height_ratios": [2, 1]},
    )
    data: dict[str, np.ndarray] = np.load(dataset_path)
    X = data["X_test"].flatten()
    y = data["y_test"].flatten()
    num_posterior_samples = 100
    x_kernel = partial(rbf_kernel, gamma=0.5)
    y_kernel = partial(rbf_kernel, gamma=0.5)

    for i, (model, model_name) in enumerate(zip(models, names)):
        posterior_ax: plt.Axes = axs[0, i]
        mcmd_ax: plt.Axes = axs[1, i]

        if isinstance(model, GaussianNN):
            y_hat = model._predict_impl(torch.tensor(X).unsqueeze(1))
            mu, var = torch.split(y_hat, [1, 1], dim=-1)
            mu = mu.flatten().detach().numpy()
            std = var.sqrt().flatten().detach().numpy()
            dist = norm(loc=mu, scale=std)
            nll = np.mean(-np.log(dist.cdf(y + 0.5) - dist.cdf(y - 0.5)))

        elif isinstance(model, PoissonNN):
            y_hat = model._predict_impl(torch.tensor(X).unsqueeze(1))
            mu = y_hat.detach().numpy().flatten()
            dist = poisson(mu)
            nll = np.mean(-dist.logpmf(y))

        elif isinstance(model, NegBinomNN):
            y_hat = model._predict_impl(torch.tensor(X).unsqueeze(1))
            mu, alpha = torch.split(y_hat, [1, 1], dim=-1)
            mu = mu.flatten().detach().numpy()
            alpha = alpha.flatten().detach().numpy()

            eps = 1e-6
            var = mu + alpha * mu**2
            n = mu**2 / np.maximum(var - mu, eps)
            p = mu / np.maximum(var, eps)
            dist = nbinom(n=n, p=p)
            nll = np.mean(-dist.logpmf(y))

        pred = model._point_prediction(y_hat, training=False).detach().flatten().numpy()
        mae = np.abs(pred - y).mean()
        lower, upper = dist.ppf(0.025), dist.ppf(0.975)
        plot_posterior_predictive(
            X,
            y,
            mu,
            lower=lower,
            upper=upper,
            show=False,
            ax=posterior_ax,
            ylims=(0, 45),
            legend=False,
            error_color="gray",
        )
        posterior_ax.set_title(model_name)
        posterior_ax.annotate(f"MAE: {mae:.3f}", (0.2, 41))
        posterior_ax.annotate(f"NLL: {nll:.3f}", (0.2, 37))
        posterior_ax.xaxis.set_major_locator(MultipleLocator(np.pi))
        posterior_ax.xaxis.set_major_formatter(FuncFormatter(multiple_formatter()))
        posterior_ax.set_xlabel(None)
        posterior_ax.set_ylabel(None)

<<<<<<< HEAD
        # reshape predictive distribution
        x_prime = np.tile(X.reshape(-1, 1), (num_posterior_samples, 1))
        y_prime = dist.rvs((num_posterior_samples, len(X)))
        y_prime = y_prime.reshape(-1, 1)

        mcmd = MCMD(
            num_x=len(X),
            num_x_prime=len(X) * num_posterior_samples,
            grid=X.reshape(-1, 1),
            x=X.reshape(-1, 1),
            y=y.reshape(-1, 1),
            x_prime=x_prime,
            y_prime=y_prime,
=======
        mcmd_vals = compute_mcmd_numpy(
            grid=X,
            x=X,
            y=y,
            x_prime=np.tile(X, num_posterior_samples),
            y_prime=dist.rvs((num_posterior_samples, len(X))),
>>>>>>> 9f62a9b4
            x_kernel=x_kernel,
            y_kernel=y_kernel
        )

        mcmd_vals = mcmd.compute_mcmd()
        sorted_indices = np.argsort(X)
        mcmd_ax.plot(X[sorted_indices], mcmd_vals[sorted_indices])
        mcmd_ax.set_ylim(-0.01, 0.75)
        mcmd_ax.annotate(
            f"Mean MCMD: {np.mean(mcmd_vals):.4f}", (X.min() + 0.1, mcmd_ax.get_ylim()[1] * 0.8)
        )

    fig.tight_layout()
    fig.savefig(save_path, format="pdf", dpi=150)


if __name__ == "__main__":
    save_path = "probcal/figures/artifacts/mcmd_in_practice.pdf"
    dataset_path = "data/discrete_sine_wave/discrete_sine_wave.npz"
    models = [
        PoissonNN.load_from_checkpoint("weights/discrete_sine_wave_poisson.ckpt"),
        NegBinomNN.load_from_checkpoint("weights/discrete_sine_wave_nbinom.ckpt"),
        GaussianNN.load_from_checkpoint("weights/discrete_sine_wave_gaussian.ckpt"),
    ]
    names = ["Poisson DNN", "NB DNN", "Gaussian DNN"]
    produce_figure(models, names, save_path, dataset_path)<|MERGE_RESOLUTION|>--- conflicted
+++ resolved
@@ -12,11 +12,7 @@
 from scipy.stats import poisson
 from sklearn.metrics.pairwise import rbf_kernel
 
-<<<<<<< HEAD
-from probcal.mcmd import MCMD
-=======
 from probcal.evaluation.metrics import compute_mcmd_numpy
->>>>>>> 9f62a9b4
 from probcal.evaluation.plotting import plot_posterior_predictive
 from probcal.models import GaussianNN
 from probcal.models import NegBinomNN
@@ -111,28 +107,12 @@
         posterior_ax.set_xlabel(None)
         posterior_ax.set_ylabel(None)
 
-<<<<<<< HEAD
-        # reshape predictive distribution
-        x_prime = np.tile(X.reshape(-1, 1), (num_posterior_samples, 1))
-        y_prime = dist.rvs((num_posterior_samples, len(X)))
-        y_prime = y_prime.reshape(-1, 1)
-
-        mcmd = MCMD(
-            num_x=len(X),
-            num_x_prime=len(X) * num_posterior_samples,
-            grid=X.reshape(-1, 1),
-            x=X.reshape(-1, 1),
-            y=y.reshape(-1, 1),
-            x_prime=x_prime,
-            y_prime=y_prime,
-=======
         mcmd_vals = compute_mcmd_numpy(
             grid=X,
             x=X,
             y=y,
             x_prime=np.tile(X, num_posterior_samples),
             y_prime=dist.rvs((num_posterior_samples, len(X))),
->>>>>>> 9f62a9b4
             x_kernel=x_kernel,
             y_kernel=y_kernel
         )

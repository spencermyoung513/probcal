--- conflicted
+++ resolved
@@ -33,12 +33,9 @@
 class ImageDatasetName(Enum):
     MNIST = "mnist"
     COCO_PEOPLE = "coco_people"
-<<<<<<< HEAD
     CIFAR10 = 'cifar_10'
     CIFAR100 = 'cifar_100'
     AAF = 'aaf'
-=======
 
 class TextDatasetName(Enum):
-    REVIEWS = "reviews"
->>>>>>> b00acb78
+    REVIEWS = "reviews"
from enum import Enum


class AcceleratorType(Enum):
    cpu = "cpu"
    gpu = "gpu"
    mps = "mps"
    auto = "auto"


class HeadType(Enum):
    GAUSSIAN = "gaussian"
    POISSON = "poisson"
<<<<<<< HEAD
    NEGATIVE_BINOMIAL = "nbinom"
    MULTI_CLASS = "multi_class"
=======
    DOUBLE_POISSON = "double_poisson"
    NEGATIVE_BINOMIAL = "negative_binomial"
>>>>>>> 77ce124c


class OptimizerType(Enum):
    ADAM = "adam"
    SGD = "sgd"
    ADAM_W = "adam_w"


class LRSchedulerType(Enum):
    COSINE_ANNEALING = "cosine_annealing"


class BetaSchedulerType(Enum):
    COSINE_ANNEALING = "cosine_annealing"
    LINEAR = "linear"


class DatasetType(Enum):
    TABULAR = "tabular"
    IMAGE = "image"
    TEXT = "text"


class ImageDatasetName(Enum):
    MNIST = "mnist"
    COCO_PEOPLE = "coco_people"
<<<<<<< HEAD
    CIFAR10 = 'cifar_10'
    CIFAR100 = 'cifar_100'
    AAF = 'aaf'
=======
    OOD_COCO_PEOPLE = "ood_coco_people"

>>>>>>> 77ce124c

class TextDatasetName(Enum):
    REVIEWS = "reviews"<|MERGE_RESOLUTION|>--- conflicted
+++ resolved
@@ -11,13 +11,9 @@
 class HeadType(Enum):
     GAUSSIAN = "gaussian"
     POISSON = "poisson"
-<<<<<<< HEAD
+    DOUBLE_POISSON = "double_poisson"
     NEGATIVE_BINOMIAL = "nbinom"
     MULTI_CLASS = "multi_class"
-=======
-    DOUBLE_POISSON = "double_poisson"
-    NEGATIVE_BINOMIAL = "negative_binomial"
->>>>>>> 77ce124c
 
 
 class OptimizerType(Enum):
@@ -44,14 +40,6 @@
 class ImageDatasetName(Enum):
     MNIST = "mnist"
     COCO_PEOPLE = "coco_people"
-<<<<<<< HEAD
-    CIFAR10 = 'cifar_10'
-    CIFAR100 = 'cifar_100'
-    AAF = 'aaf'
-=======
-    OOD_COCO_PEOPLE = "ood_coco_people"
-
->>>>>>> 77ce124c
 
 class TextDatasetName(Enum):
     REVIEWS = "reviews"
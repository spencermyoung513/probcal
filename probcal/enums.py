from enum import Enum


class AcceleratorType(Enum):
    cpu = "cpu"
    gpu = "gpu"
    mps = "mps"
    auto = "auto"


class HeadType(Enum):
    GAUSSIAN = "gaussian"
    FAITHFUL_GAUSSIAN = "faithful_gaussian"
    NATURAL_GAUSSIAN = "natural_gaussian"
    POISSON = "poisson"
    DOUBLE_POISSON = "double_poisson"
    NEGATIVE_BINOMIAL = "negative_binomial"


class OptimizerType(Enum):
    ADAM = "adam"
    SGD = "sgd"
    ADAM_W = "adam_w"


class LRSchedulerType(Enum):
    COSINE_ANNEALING = "cosine_annealing"


class BetaSchedulerType(Enum):
    COSINE_ANNEALING = "cosine_annealing"
    LINEAR = "linear"


class DatasetType(Enum):
    TABULAR = "tabular"
    IMAGE = "image"
    TEXT = "text"


class ImageDatasetName(Enum):
    MNIST = "mnist"
    COCO_PEOPLE = "coco_people"
    AAF = "aaf"
<<<<<<< HEAD
    OOD_COCO_PEOPLE = "ood_coco_people"
    EVA = "eva"
=======
    OOD_BLUR_COCO_PEOPLE = "ood_blur_coco_people"
    OOD_MIXUP_COCO_PEOPLE = "ood_mixup_coco_people"
    OOD_LABEL_NOISE_COCO_PEOPLE = "ood_label_noise_coco_people"
>>>>>>> c69dd8b4


class TextDatasetName(Enum):
    REVIEWS = "reviews"<|MERGE_RESOLUTION|>--- conflicted
+++ resolved
@@ -42,14 +42,11 @@
     MNIST = "mnist"
     COCO_PEOPLE = "coco_people"
     AAF = "aaf"
-<<<<<<< HEAD
     OOD_COCO_PEOPLE = "ood_coco_people"
     EVA = "eva"
-=======
     OOD_BLUR_COCO_PEOPLE = "ood_blur_coco_people"
     OOD_MIXUP_COCO_PEOPLE = "ood_mixup_coco_people"
     OOD_LABEL_NOISE_COCO_PEOPLE = "ood_label_noise_coco_people"
->>>>>>> c69dd8b4
 
 
 class TextDatasetName(Enum):

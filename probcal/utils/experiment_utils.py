import random
from pathlib import Path
from typing import Type, Optional
import os

import lightning as L
import numpy as np
import torch
from lightning.pytorch.callbacks import ModelCheckpoint

<<<<<<< HEAD
from probcal.data_modules import TabularDataModule
from probcal.data_modules import ImageDataModule
from probcal.enums import DatasetType
=======
from probcal.data_modules import TabularDataModule, COCOPeopleDataModule
from probcal.enums import DatasetType, ImageDatasetName, TextDatasetName
>>>>>>> b00acb78
from probcal.enums import HeadType
from probcal.models import GaussianNN
from probcal.models import NegBinomNN
from probcal.models import PoissonNN
from probcal.models.backbones import MLP
from probcal.models.discrete_regression_nn import DiscreteRegressionNN
from probcal.utils.configs import TrainingConfig

GLOBAL_DATA_DIR = 'data'


def get_model(config: TrainingConfig, return_initializer: bool = False) -> DiscreteRegressionNN:

    initializer: Type[DiscreteRegressionNN]

    if config.head_type == HeadType.GAUSSIAN:
        initializer = GaussianNN
    elif config.head_type == HeadType.POISSON:
        initializer = PoissonNN
    elif config.head_type == HeadType.NEGATIVE_BINOMIAL:
        initializer = NegBinomNN

    if config.dataset_type == DatasetType.TABULAR:
        backbone_type = MLP
        backbone_kwargs = {"input_dim": config.input_dim}
    backbone_kwargs["output_dim"] = config.hidden_dim

    model = initializer(
        backbone_type=backbone_type,
        backbone_kwargs=backbone_kwargs,
        optim_type=config.optim_type,
        optim_kwargs=config.optim_kwargs,
        lr_scheduler_type=config.lr_scheduler_type,
        lr_scheduler_kwargs=config.lr_scheduler_kwargs,
    )
    if return_initializer:
        return model, initializer
    else:
        return model


def get_datamodule(
    dataset_type: DatasetType,
    dataset_spec: Path | ImageDatasetName,
    batch_size: int,
    num_workers: Optional[int] = 8
) -> L.LightningDataModule:
    if dataset_type == DatasetType.TABULAR:
        return TabularDataModule(
            dataset_path=dataset_spec,
            batch_size=batch_size,
            num_workers=num_workers,
            persistent_workers=True if num_workers > 0 else False,
        )
<<<<<<< HEAD
    
    elif dataset_type == DatasetType.IMAGE:
        return ImageDataModule(
            dataset_path=dataset_path,
            batch_size=batch_size,
            num_workers=9,
            persistent_workers=True,
        )
=======
    elif dataset_type == DatasetType.IMAGE:
        if dataset_spec == ImageDatasetName.MNIST:
            return ValueError("MNIST not supported.")
        elif dataset_spec == ImageDatasetName.COCO_PEOPLE:
            return COCOPeopleDataModule(
                root_dir=os.path.join(GLOBAL_DATA_DIR, "coco_people"),
                batch_size=batch_size,
                num_workers=num_workers,
                persistent_workers=True if num_workers > 0 else False,
            )
    elif dataset_type == DatasetType.TEXT:
        if dataset_spec == TextDatasetName.REVIEWS:
            return ValueError("Reviews not supported.")
>>>>>>> b00acb78


def fix_random_seed(random_seed: int | None):
    if random_seed is not None:
        random.seed(random_seed)
        np.random.seed(random_seed)
        torch.manual_seed(random_seed)


def get_chkp_callbacks(chkp_dir: Path, chkp_freq: int) -> list[ModelCheckpoint]:
    temporal_checkpoint_callback = ModelCheckpoint(
        dirpath=chkp_dir,
        every_n_epochs=chkp_freq,
        filename="{epoch}",
        save_top_k=-1,
        save_last=True,
    )
    best_loss_checkpoint_callback = ModelCheckpoint(
        dirpath=chkp_dir,
        monitor="val_loss",
        every_n_epochs=1,
        filename="best_loss",
        save_top_k=1,
        enable_version_counter=False,
    )
    best_mae_checkpoint_callback = ModelCheckpoint(
        dirpath=chkp_dir,
        monitor="val_mae",
        every_n_epochs=1,
        filename="best_mae",
        save_top_k=1,
        enable_version_counter=False,
    )
    return [
        temporal_checkpoint_callback,
        best_loss_checkpoint_callback,
        best_mae_checkpoint_callback,
    ]<|MERGE_RESOLUTION|>--- conflicted
+++ resolved
@@ -8,14 +8,8 @@
 import torch
 from lightning.pytorch.callbacks import ModelCheckpoint
 
-<<<<<<< HEAD
-from probcal.data_modules import TabularDataModule
-from probcal.data_modules import ImageDataModule
-from probcal.enums import DatasetType
-=======
 from probcal.data_modules import TabularDataModule, COCOPeopleDataModule
 from probcal.enums import DatasetType, ImageDatasetName, TextDatasetName
->>>>>>> b00acb78
 from probcal.enums import HeadType
 from probcal.models import GaussianNN
 from probcal.models import NegBinomNN
@@ -70,16 +64,6 @@
             num_workers=num_workers,
             persistent_workers=True if num_workers > 0 else False,
         )
-<<<<<<< HEAD
-    
-    elif dataset_type == DatasetType.IMAGE:
-        return ImageDataModule(
-            dataset_path=dataset_path,
-            batch_size=batch_size,
-            num_workers=9,
-            persistent_workers=True,
-        )
-=======
     elif dataset_type == DatasetType.IMAGE:
         if dataset_spec == ImageDatasetName.MNIST:
             return ValueError("MNIST not supported.")
@@ -93,7 +77,6 @@
     elif dataset_type == DatasetType.TEXT:
         if dataset_spec == TextDatasetName.REVIEWS:
             return ValueError("Reviews not supported.")
->>>>>>> b00acb78
 
 
 def fix_random_seed(random_seed: int | None):

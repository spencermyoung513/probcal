--- conflicted
+++ resolved
@@ -13,10 +13,10 @@
 from probcal.data_modules import AAFDataModule
 from probcal.data_modules import COCOPeopleDataModule
 from probcal.data_modules import EVADataModule
+from probcal.data_modules import FGNetDataModule
 from probcal.data_modules import OodBlurCocoPeopleDataModule
 from probcal.data_modules import OodLabelNoiseCocoPeopleDataModule
 from probcal.data_modules import OodMixupCocoPeopleDataModule
-from probcal.data_modules import FGNetDataModule
 from probcal.data_modules import TabularDataModule
 from probcal.enums import DatasetType
 from probcal.enums import HeadType
@@ -163,15 +163,16 @@
                 num_workers=num_workers,
                 persistent_workers=True if num_workers > 0 else False,
             )
-<<<<<<< HEAD
         elif dataset_path_or_spec == ImageDatasetName.EVA:
             return EVADataModule(
                 root_dir=os.path.join(GLOBAL_DATA_DIR, "eva"),
-=======
+                batch_size=batch_size,
+                num_workers=num_workers,
+                persistent_workers=True if num_workers > 0 else False,
+            )
         elif dataset_path_or_spec == ImageDatasetName.FG_NET:
             return FGNetDataModule(
                 root_dir=GLOBAL_DATA_DIR,
->>>>>>> ebf90a94
                 batch_size=batch_size,
                 num_workers=num_workers,
                 persistent_workers=True if num_workers > 0 else False,

from __future__ import annotations

import pickle
from dataclasses import dataclass
from functools import partial
from pathlib import Path
from typing import Callable
from typing import Literal
from typing import Sequence
from typing import TypeAlias

import lightning as L
import open_clip
import torch.nn.functional
from matplotlib import pyplot as plt
from open_clip import CLIP
from scipy.interpolate import griddata
from sklearn.manifold import TSNE
from torch.utils.data import DataLoader
from torchvision.transforms import Compose
from tqdm import tqdm

from probcal.enums import DatasetType
from probcal.evaluation.kernels import bhattacharyya_kernel
from probcal.evaluation.kernels import kronecker_kernel
from probcal.evaluation.kernels import laplacian_kernel
from probcal.evaluation.kernels import polynomial_kernel
from probcal.evaluation.kernels import rbf_kernel
from probcal.evaluation.metrics import compute_mcmd_torch
from probcal.evaluation.metrics import compute_regression_ece
from probcal.models.regression_nn import RegressionNN

# from probcal.data_modules.mnist_datamodule_rotate import MNISTDataModuleRotate


@dataclass
class CCEResult:
    cce_vals: np.ndarray
    mean_cce: float


@dataclass
class ProbabilisticResults:
    input_grid_2d: np.ndarray
    regression_targets: np.ndarray
    cce_results: list[CCEResult]
    ece: float

    def save(self, filepath: str | Path):
        if not str(filepath).endswith(".npz"):
            raise ValueError("Filepath must have a .npz extension.")
        save_dict = {
            "input_grid_2d": self.input_grid_2d,
            "regression_targets": self.regression_targets,
            "ece": self.ece,
        }
        save_dict.update(
            {f"cce_vals_{i}": self.cce_results[i].cce_vals for i in range(len(self.cce_results))}
        )
        save_dict.update(
            {f"mean_cce_{i}": self.cce_results[i].mean_cce for i in range(len(self.cce_results))}
        )
        np.savez(filepath, **save_dict)

    @staticmethod
    def load(filepath: str | Path) -> ProbabilisticResults:
        data: dict[str, np.ndarray] = np.load(filepath)
        num_trials = max(
            int(k.split("mean_cce_")[-1]) + 1 for k in data.keys() if k.startswith("mean_cce_")
        )
        cce_results = [
            CCEResult(
                cce_vals=data[f"cce_vals_{i}"],
                mean_cce=data[f"mean_cce_{i}"],
            )
            for i in range(num_trials)
        ]
        return ProbabilisticResults(
            input_grid_2d=data["input_grid_2d"],
            regression_targets=data["regression_targets"],
            cce_results=cce_results,
            ece=data["ece"].item(),
        )


KernelFunction: TypeAlias = Callable[[torch.Tensor, torch.Tensor], torch.Tensor]


@dataclass
class ProbabilisticEvaluatorSettings:
    dataset_type: DatasetType = DatasetType.IMAGE
    device: torch.device = torch.device("cuda" if torch.cuda.is_available() else "cpu")
    cce_use_val_split_for_S: bool = False
    cce_num_trials: int = 5
    cce_input_kernel: Literal["polynomial"] | KernelFunction = "polynomial"
    cce_output_kernel: Literal["rbf", "laplacian", "bhatt", "kron"] | KernelFunction = "rbf"
    cce_lambda: float = 0.1
    cce_num_samples: int = 1
    ece_bins: int = 50
    ece_weights: Literal["uniform", "frequency"] = "frequency"
    ece_alpha: float = 1.0


class ProbabilisticEvaluator:
    """Helper object to evaluate the probabilistic fit of a neural net."""

    def __init__(self, settings: ProbabilisticEvaluatorSettings):
        self.settings = settings
        self.device = settings.device
        self._clip_model = None
        self._image_preprocess = None
        self._tokenizer = None

    @torch.inference_mode()
    def __call__(
        self, model: RegressionNN, data_module: L.LightningDataModule
    ) -> ProbabilisticResults:
        model.to(self.device)
        data_module.prepare_data()
        data_module.setup("test")
        # val_dataloader = data_module.val_dataloader()
        grid_dataloader = data_module.test_dataloader()
        test_dataloader = data_module.test_dataloader()
<<<<<<< HEAD

        # file_to_cce = {}
=======
        # if isinstance(data_module, MNISTDataModuleRotate):
        #     rotation = data_module.test_rotation
        # else:
        #     rotation = 0
>>>>>>> 1307a205

        print(f"Running {self.settings.cce_num_trials} CCE computation(s)...")
        cce_results = []

        # for saving label images with cce values
        # output_dir = Path(f"cce_images/{rotation}_rotation")
        # output_dir.mkdir(exist_ok=True)

        for i in range(self.settings.cce_num_trials):
            cce_vals, grid, targets, images, labels = self.compute_cce(
                model=model,
                grid_loader=grid_dataloader,
                sample_loader=test_dataloader,
                test_loader=test_dataloader
                if self.settings.cce_use_val_split_for_S
                else test_dataloader,
                return_grid=True,
                return_targets=True,
            )

            # cce_vals_np = cce_vals.detach().cpu().numpy()
            # images = images.detach().cpu()

            # assert (
            #     cce_vals_np.shape[0] == images.shape[0]
            # ), "CCE values and images are not aligned!"

            # # # Get indices of the top 5 highest CCE values
            # # top5_indices = np.argsort(cce_vals_np)[-5:]  # Highest CCE values

            # # # Get indices of the bottom 5 lowest CCE values
            # # bottom5_indices = np.argsort(cce_vals_np)[:5]  # Lowest CCE values

            # # # Combine the indices
            # # selected_indices = np.concatenate([bottom5_indices, top5_indices])

            # # manual selected indices
            # # 5 random indices
            # # selected_indices = np.random.choice(len(cce_vals_np), 5, replace=False)
            # # print("selected_indices", selected_indices)
            # # format the selected indeces to an array
            # selected_indices = [0, 1428, 2142, 2856, 4285, 5713, 6427, 7142, 7856, 8570, 9999]
            # # selected_indices = []

            # # Loop over selected indices to process and save images
            # for idx in selected_indices:
            #     image = images[idx]  # Get the image at the index
            #     label = labels[idx]
            #     cce_value = cce_vals_np[idx]

            #     # Denormalize the image
            #     mean = 0.1307
            #     std = 0.3081
            #     image_denorm = image * std + mean
            #     image_denorm = image_denorm.clamp(0, 1)
            #     # Denormalize the image
            #     mean = 0.1307
            #     std = 0.3081
            #     image_denorm = image * std + mean
            #     image_denorm = image_denorm.clamp(0, 1)

            #     # Convert image tensor to NumPy array
            #     image_np = image_denorm.squeeze().numpy()  # Remove channel dimension if needed

            #     # Plot the image
            #     plt.figure()
            #     plt.imshow(image_np, cmap="gray")
            #     plt.title(f"CCE: {cce_value:.4f} Label: {label}")
            #     plt.axis("off")

            #     # Save the image with CCE value in the filename
            #     filename = output_dir / f"rotate_exp_cce_{cce_value:.4f}_idx_{idx}.png"
            #     plt.savefig(filename)
            #     plt.close()

            #     print(f"Image saved: {filename}")
            #     print(f"Image saved: {filename}")

            # We only need to save the input grid / regression targets once.
            if i == 0:
                if self.settings.dataset_type == DatasetType.TABULAR:
                    grid_2d = np.array([])
                else:
                    print("Running TSNE to project grid to 2d...")
                    grid_2d = TSNE().fit_transform(grid.detach().cpu().numpy())
                    grid_2d = np.array([])
                regression_targets = targets.detach().cpu().numpy()

            cce_results.append(
                CCEResult(
                    cce_vals=cce_vals.detach().cpu().numpy(),
                    mean_cce=cce_vals.mean().item(),
                )
            )

        print("Computing ECE...")
        ece = evaluate_model_calibration(model, test_dataloader)
        print("ece", ece)

        print("cce results", cce_results)
        # ece = self.compute_ece(model, test_dataloader)

        # for idx, path in enumerate(image_paths):
        # file_to_cce[path] = cce_vals[idx].item()

        # print("we successfully got the cce values for each image", file_to_cce)
        # print("input grid 2d", grid_2d)
        print("ece", ece)

        return ProbabilisticResults(
            input_grid_2d=grid_2d,
            regression_targets=regression_targets,
            cce_results=cce_results,
            ece=ece,
        )

    def compute_cce(
        self,
        model: RegressionNN,
        grid_loader: DataLoader,
        sample_loader: DataLoader,
        test_loader: DataLoader,
        return_grid: bool = False,
        return_targets: bool = False,
    ) -> torch.Tensor | tuple[torch.Tensor, torch.Tensor] | tuple[
        torch.Tensor, torch.Tensor, torch.Tensor
    ]:
        """Compute the CCE between the given model and data samples.

        Args:
            model (DiscreteRegressionNN): Probabilistic regression model to compute the CCE for.
            grid_loader (DataLoader): DataLoader with the data inputs to compute CCE over.
            sample_loader (DataLoader): DataLoader with the data inputs/outputs that define S (from which we form our two samples).
            return_grid (bool, optional): Whether/not to return the grid of values the CCE was computed over. Defaults to False.
            return_targets (bool, optional): Whether/not to return the regression targets the CCE was computed against. Defaults to False.

        Returns:
            torch.Tensor | tuple[torch.Tensor, torch.Tensor] | tuple[torch.Tensor, torch.Tensor, torch.Tensor]: The computed CCE values, along with the grid of inputs these values correspond to (if return_grid is True) and the regression targets (if return_targets is True).
        """
        x, y, x_prime, y_prime = self._get_samples_for_mcmd(model, sample_loader)

        print("Running CLIP on the grid images...")
        # TODO: image data may need to be resized
        grid = torch.cat(
            [
                self.clip_model.encode_image(inputs.to(self.device), normalize=False)
                for inputs, _ in grid_loader
            ],
            dim=0,
        )

        x_kernel, y_kernel = self._get_kernel_functions(y)
        print("Computing CCE...")
        cce_vals = compute_mcmd_torch(
            grid=grid,
            x=x,
            y=y,
            x_prime=x_prime,
            y_prime=y_prime,
            x_kernel=x_kernel,
            y_kernel=y_kernel,
            lmbda=self.settings.cce_lambda,
        )

        # Get the 3 lowest and 3 highest CCE values and their associated images
        cce_vals_np = cce_vals.detach().cpu().numpy()
        images = torch.cat([inputs for inputs, _ in sample_loader], dim=0).detach().cpu()
        labels = torch.cat([labels for _, labels in sample_loader], dim=0).detach().cpu()

        # Get indices of the 3 lowest CCE values
        lowest_indices = np.argsort(cce_vals_np)[:3]

        # Get indices of the 3 highest CCE values
        highest_indices = np.argsort(cce_vals_np)[-3:]

        # Combine the indices
        selected_indices = np.concatenate([lowest_indices, highest_indices])

        # Extract the selected images, their CCE values, and labels
        selected_images = images[selected_indices]
        selected_cce_vals = cce_vals_np[selected_indices]
        selected_labels = labels[selected_indices]

        print("Selected CCE values, their associated images, and labels:")
        for idx, cce_value, image, label in zip(
            selected_indices, selected_cce_vals, selected_images, selected_labels
        ):
            print(f"Index: {idx}, CCE Value: {cce_value}, Label: {label}")
            # Export the selected images to PNG files
            # Denormalize the image if necessary
            mean = torch.tensor([0.5071, 0.4865, 0.4409]).view(3, 1, 1)
            std = torch.tensor([0.2673, 0.2564, 0.2762]).view(3, 1, 1)
            image_denorm = image * std + mean
            image_denorm = image_denorm.clamp(0, 1)

            # Convert image tensor to NumPy array
            image_np = image_denorm.squeeze().numpy()  # Remove channel dimension if needed

            with open("data/cifar-100-python/meta", "rb") as f:
                meta = pickle.load(f, encoding="latin1")

            # Extract the fine label names
            fine_label_names = meta["fine_label_names"]

            # Plot the image
            plt.figure()
            if image_np.ndim == 2:  # Grayscale image
                plt.imshow(image_np, cmap="gray")
            elif image_np.ndim == 3:  # RGB image
                plt.imshow(image_np.transpose(1, 2, 0))
            plt.title(f"CCE: {cce_value:.4f}, Label: {fine_label_names[label]}")
            plt.axis("off")

            # Save the image with CCE value in the filename
            filename = f"selected_image_{idx}_cce_{cce_value:.4f}.png"
            plt.savefig(filename)
            plt.close()

            print(f"Image saved: {filename}")

        images = torch.cat([inputs for inputs, _ in grid_loader], dim=0)
        labels = torch.cat([labels for _, labels in grid_loader])

        return_obj = [cce_vals]
        if return_grid:
            return_obj.append(grid)
        if return_targets:
            return_obj.append(y)
        if images is not None:
            return_obj.append(images)
            return_obj.append(labels)
        if len(return_obj) == 1:
            return return_obj[0]
        else:
            return tuple(return_obj)

    def compute_ece(self, model: RegressionNN, data_loader: DataLoader) -> float:
        """Compute the regression ECE of the given model over the dataset spanned by the data loader.

        Args:
            model (DiscreteRegressionNN): Probabilistic regression model to compute the ECE for.
            data_loader (DataLoader): DataLoader with the test data to compute ECE over.

        Returns:
            float: The regression ECE.
        """
        all_outputs = []
        all_targets = []
        # all_inputs = []
        outputs = []
        for inputs, targets in tqdm(
            data_loader, desc="Getting posterior predictive dists for ECE..."
        ):
            # all_outputs.append(model.predict(inputs.to(self.device)))
            # all_targets.append(targets.to(self.device))
            inputs = torch.cat([inputs, inputs])

        outputs = model.predict(inputs.to(self.device))
        probs = torch.nn.functional.softmax(outputs, dim=1)
        all_outputs = probs
        all_targets.extend(targets.to(self.device))
        print("all_outputs", all_outputs)
        print("all_targets", all_targets)

        all_targets = torch.cat(all_targets).detach().cpu().numpy()
        # all_outputs = torch.cat(all_outputs, dim=0)
        all_outputs = torch.cat(all_outputs, dim=0)
        # posterior_predictive = model.posterior_predictive(all_outputs)

        ece = compute_regression_ece(
            y_true=all_targets,
            posterior_predictive=all_outputs,
            num_bins=self.settings.ece_bins,
            weights=self.settings.ece_weights,
            alpha=self.settings.ece_alpha,
        )
        return ece

    def plot_cce_results(
        self,
        results: ProbabilisticResults,
        gridsize: int = 100,
        trial_index: int = 0,
        show: bool = False,
    ) -> plt.Figure:
        """Given a set of evaluation results and an existing axes, plot the CCE values against their 2d input projections on a hexbin grid.

        Args:
            results (EvaluationResults): Results from a ProbabilsticEvaluator.
            ax (plt.Axes): The axes to draw the plot on.
            gridsize (int, optional): Determines the granularity of the contour plot (higher numbers are more granular). Defaults to 100.
            trial_index (int, optional): Which CCE computation to use for the plot (since multiple trials are possible). Defaults to 0 (the first).
            show (bool, optional): Whether/not to show the resultant figure with plt.show(). Defaults to False.

        Returns:
            Figure: Matplotlib figure with the visualized CCE values.
        """
        cce_vals = results.cce_results[trial_index].cce_vals
        mean_cce = results.cce_results[trial_index].mean_cce
        input_grid_2d = results.input_grid_2d

        fig, axs = plt.subplots(1, 2, figsize=(10, 4))
        axs: Sequence[plt.Axes]
        grid_x, grid_y = np.mgrid[
            min(input_grid_2d[:, 0]) : max(input_grid_2d[:, 0]) : gridsize * 1j,
            min(input_grid_2d[:, 1]) : max(input_grid_2d[:, 1]) : gridsize * 1j,
        ]

        axs[0].set_title("Data")
        grid_data = griddata(
            input_grid_2d,
            results.regression_targets,
            (grid_x, grid_y),
            method="linear",
        )
        mappable_0 = axs[0].contourf(grid_x, grid_y, grid_data, levels=5, cmap="viridis")
        fig.colorbar(mappable_0, ax=axs[0])

        axs[1].set_title(f"Mean CCE: {mean_cce:.4f}")
        grid_cce = griddata(input_grid_2d, cce_vals, (grid_x, grid_y), method="linear")
        mappable_1 = axs[1].contourf(grid_x, grid_y, grid_cce, levels=5, cmap="viridis")
        fig.colorbar(mappable_1, ax=axs[1])

        fig.tight_layout()

        if show:
            plt.show()
        return fig

    def _get_samples_for_mcmd(
        self, model: RegressionNN, data_loader: DataLoader
    ) -> tuple[torch.Tensor, torch.Tensor, torch.Tensor, torch.Tensor]:
        x = []
        y = []
        x_prime = []
        y_prime = []
        for inputs, targets in tqdm(
            data_loader, desc="Sampling from posteriors for MCMD computation..."
        ):
            # TODO: image data may need to be resized
            if self.settings.dataset_type == DatasetType.TABULAR:
                x.append(inputs)
            elif self.settings.dataset_type == DatasetType.IMAGE:
                x.append(self.clip_model.encode_image(inputs.to(self.device), normalize=False))
            elif self.settings.dataset_type == DatasetType.TEXT:
                x.append(self.clip_model.encode_text(inputs.to(self.device), normalize=False))
            y.append(one_hot_encode_cifar100(targets.to(self.device)))
            y_hat = model.predict(inputs.to(self.device))
            x_prime.append(
                torch.repeat_interleave(x[-1], repeats=self.settings.cce_num_samples, dim=0)
            )
            y_prime.append(apply_softmax(y_hat))

        x = torch.cat(x, dim=0)
        y = torch.cat(y).float()
        x_prime = torch.cat(x_prime, dim=0)
        y_prime = torch.cat(y_prime).float()

        return x, y, x_prime, y_prime

    def _get_kernel_functions(self, y: torch.Tensor) -> tuple[KernelFunction, KernelFunction]:
        if self.settings.cce_input_kernel == "polynomial":
            # x_kernel = partial(polynomial_kernel, gamma=0.1, degree=2, coef0=0.0)
            x_kernel = polynomial_kernel
        else:
            x_kernel = self.settings.cce_input_kernel

        if self.settings.cce_output_kernel == "rbf":
            y_kernel = partial(rbf_kernel, gamma=(1 / (2 * y.float().var())).item())
        elif self.settings.cce_output_kernel == "laplacian":
            y_kernel = partial(laplacian_kernel, gamma=(1 / (2 * y.float().var())).item())
        elif self.settings.cce_output_kernel == "bhatt":
            y_kernel = bhattacharyya_kernel
        elif self.settings.cce_output_kernel == "kron":
            y_kernel = kronecker_kernel

        return x_kernel, y_kernel

    @property
    def clip_model(self) -> CLIP:
        if self._clip_model is None:
            self._clip_model, _, self._image_preprocess = open_clip.create_model_and_transforms(
                model_name="ViT-B-32",
                pretrained="laion2b_s34b_b79k",
                device=self.device,
            )
        return self._clip_model

    @property
    def image_preprocess(self) -> Compose:
        if self._image_preprocess is None:
            self._clip_model, _, self._image_preprocess = open_clip.create_model_and_transforms(
                model_name="ViT-B-32",
                pretrained="laion2b_s34b_b79k",
                device=self.device,
            )
        return self._image_preprocess

    @property
    def tokenizer(self):
        if self._tokenizer is None:
            self._tokenizer = open_clip.get_tokenizer("ViT-B-32")
        return self._tokenizer


def one_hot_encode_cifar100(labels, num_classes=100):
    """
    One-hot encodes CIFAR-100 labels.

    Args:
        labels (torch.Tensor): Tensor of class labels (integers 0-99)
        num_classes (int): Number of classes (default=100 for CIFAR-100)

    Returns:
        torch.Tensor: One-hot encoded labels
    """
    if not isinstance(labels, torch.Tensor):
        labels = torch.tensor(labels)

    # Ensure labels are long/integer type
    labels = labels.long()

    # Handle both single labels and batches
    if labels.dim() == 0:
        labels = labels.unsqueeze(0)

    # Convert to one-hot encoding
    one_hot = torch.nn.functional.one_hot(labels, num_classes=num_classes)

    # Convert to float for compatibility with most loss functions
    return one_hot.float()


def apply_softmax(predictions, dim=1, temperature=1.0):
    """
    Applies softmax to model predictions with optional temperature scaling.

    Args:
        predictions (torch.Tensor): Raw model outputs/logits
        dim (int): Dimension along which to apply softmax (default=1 for batched predictions)
        temperature (float): Temperature for scaling predictions (default=1.0)
                           Higher values make distribution more uniform
                           Lower values make it more peaked

    Returns:
        torch.Tensor: Softmax probabilities
    """
    if not isinstance(predictions, torch.Tensor):
        predictions = torch.tensor(predictions)

    # Apply temperature scaling
    scaled_predictions = predictions / temperature

    # Handle both single predictions and batches
    if predictions.dim() == 1:
        # For single prediction, use dim=0
        return torch.nn.functional.softmax(scaled_predictions, dim=0)
    else:
        # For batched predictions, use specified dim (default=1)
        return torch.nn.functional.softmax(scaled_predictions, dim=dim)


import torch
import torch.nn.functional as F
import numpy as np


def compute_calibration_error(model, data_loader, n_bins=10, device="cpu"):
    """
    Computes the Expected Calibration Error (ECE) for a trained MNIST model.

    Args:
        model: The trained neural network
        data_loader: DataLoader containing MNIST test data
        n_bins: Number of confidence bins
        device: Device to run computation on

    Returns:
        ece: Expected Calibration Error
        confidences: List of confidence values for plotting
        accuracies: List of accuracy values for plotting
    """
    model.eval()
    confidences = []
    predictions = []
    labels = []

    # Collect model predictions and confidences
    with torch.no_grad():
        for images, targets in data_loader:
            images = images.to(device)
            targets = targets.to(device)

            # Get model outputs
            logits = model(images)

            # Convert logits to probabilities
            probs = F.softmax(logits, dim=1)

            # Get confidence (maximum probability)
            conf, pred = torch.max(probs, dim=1)

            confidences.extend(conf.cpu().numpy())
            predictions.extend(pred.cpu().numpy())
            labels.extend(targets.cpu().numpy())

    confidences = np.array(confidences)
    predictions = np.array(predictions)
    labels = np.array(labels)

    # Create confidence bins
    bin_boundaries = np.linspace(0, 1, n_bins + 1)
    bin_indices = np.digitize(confidences, bin_boundaries) - 1

    # Initialize arrays for storing bin statistics
    bin_accuracies = np.zeros(n_bins)
    bin_confidences = np.zeros(n_bins)
    bin_counts = np.zeros(n_bins)

    # Compute statistics for each bin
    for bin_idx in range(n_bins):
        mask = bin_indices == bin_idx
        if np.any(mask):
            bin_accuracies[bin_idx] = np.mean(predictions[mask] == labels[mask])
            bin_confidences[bin_idx] = np.mean(confidences[mask])
            bin_counts[bin_idx] = np.sum(mask)

    # Compute ECE
    ece = np.sum((bin_counts / len(predictions)) * np.abs(bin_accuracies - bin_confidences))

    return ece, bin_confidences, bin_accuracies


# Example usage:
def evaluate_model_calibration(model, test_loader, device="cpu"):
    ece, confidences, accuracies = compute_calibration_error(
        model, test_loader, n_bins=10, device=device
    )
    print(f"Expected Calibration Error: {ece:.3f}")

    # Optional: Plot reliability diagram
    plot_reliability_diagram(ece, confidences, accuracies)

    return ece


def plot_reliability_diagram(ece, confidences, accuracies):
    import matplotlib.pyplot as plt

    plt.figure(figsize=(8, 8))
    plt.plot([0, 1], [0, 1], "r--")  # Perfect calibration line
    plt.plot(confidences, accuracies, "b.-", label="Model")
    plt.xlabel("Confidence")
    plt.ylabel("Accuracy")
    plt.title(f"Reliability Diagram For ECE : {ece:.3f}")
    plt.legend()
    plt.grid(True)
    plt.savefig("cce_images/plots/reliability_diagram.png")<|MERGE_RESOLUTION|>--- conflicted
+++ resolved
@@ -121,15 +121,8 @@
         # val_dataloader = data_module.val_dataloader()
         grid_dataloader = data_module.test_dataloader()
         test_dataloader = data_module.test_dataloader()
-<<<<<<< HEAD
 
         # file_to_cce = {}
-=======
-        # if isinstance(data_module, MNISTDataModuleRotate):
-        #     rotation = data_module.test_rotation
-        # else:
-        #     rotation = 0
->>>>>>> 1307a205
 
         print(f"Running {self.settings.cce_num_trials} CCE computation(s)...")
         cce_results = []

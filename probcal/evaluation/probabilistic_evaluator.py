from __future__ import annotations

import csv
import os
from dataclasses import dataclass
from functools import partial
from pathlib import Path
from typing import Callable
from typing import Literal
from typing import Sequence
from typing import TypeAlias

import lightning as L
import open_clip
import torch.nn.functional
from matplotlib import pyplot as plt
from open_clip import CLIP
from scipy.interpolate import griddata
from sklearn.manifold import TSNE
from torch.utils.data import DataLoader
from torchvision.transforms import Compose
from tqdm import tqdm

from probcal.enums import DatasetType
from probcal.evaluation.kernels import bhattacharyya_kernel
from probcal.evaluation.kernels import kronecker_kernel
from probcal.evaluation.kernels import laplacian_kernel
from probcal.evaluation.kernels import polynomial_kernel
from probcal.evaluation.kernels import rbf_kernel
from probcal.evaluation.metrics import compute_mcmd_torch
from probcal.evaluation.metrics import compute_regression_ece
from probcal.models.regression_nn import RegressionNN

# import pickle

# from probcal.data_modules.mnist_datamodule_rotate import MNISTDataModuleRotate


@dataclass
class CCEResult:
    cce_vals: np.ndarray
    mean_cce: float


@dataclass
class ProbabilisticResults:
    input_grid_2d: np.ndarray
    regression_targets: np.ndarray
    cce_results: list[CCEResult]
    ece: float

    def save(self, filepath: str | Path):
        if not str(filepath).endswith(".npz"):
            raise ValueError("Filepath must have a .npz extension.")
        save_dict = {
            "input_grid_2d": self.input_grid_2d,
            "regression_targets": self.regression_targets,
            "ece": self.ece,
        }
        save_dict.update(
            {f"cce_vals_{i}": self.cce_results[i].cce_vals for i in range(len(self.cce_results))}
        )
        save_dict.update(
            {f"mean_cce_{i}": self.cce_results[i].mean_cce for i in range(len(self.cce_results))}
        )
        np.savez(filepath, **save_dict)

    @staticmethod
    def load(filepath: str | Path) -> ProbabilisticResults:
        data: dict[str, np.ndarray] = np.load(filepath)
        num_trials = max(
            int(k.split("mean_cce_")[-1]) + 1 for k in data.keys() if k.startswith("mean_cce_")
        )
        cce_results = [
            CCEResult(
                cce_vals=data[f"cce_vals_{i}"],
                mean_cce=data[f"mean_cce_{i}"],
            )
            for i in range(num_trials)
        ]
        return ProbabilisticResults(
            input_grid_2d=data["input_grid_2d"],
            regression_targets=data["regression_targets"],
            cce_results=cce_results,
            ece=data["ece"].item(),
        )


KernelFunction: TypeAlias = Callable[[torch.Tensor, torch.Tensor], torch.Tensor]


@dataclass
class ProbabilisticEvaluatorSettings:
    dataset_type: DatasetType = DatasetType.IMAGE
    device: torch.device = torch.device("cuda" if torch.cuda.is_available() else "cpu")
    cce_use_val_split_for_S: bool = False
    cce_num_trials: int = 5
    cce_input_kernel: Literal["polynomial"] | KernelFunction = "polynomial"
    cce_output_kernel: Literal["rbf", "laplacian", "bhatt", "kron"] | KernelFunction = "rbf"
    cce_output_kernel_eps: float = 0.1
    cce_lambda: float = 0.1
    cce_num_samples: int = 1
    ece_bins: int = 50
    ece_weights: Literal["uniform", "frequency"] = "frequency"
    ece_alpha: float = 1.0


class ProbabilisticEvaluator:
    """Helper object to evaluate the probabilistic fit of a neural net."""

    def __init__(self, settings: ProbabilisticEvaluatorSettings):
        self.settings = settings
        self.device = settings.device
        self._clip_model = None
        self._image_preprocess = None
        self._tokenizer = None

    @torch.inference_mode()
    def __call__(
        self, model: RegressionNN, data_module: L.LightningDataModule
    ) -> ProbabilisticResults:
        model.to(self.device)
        data_module.prepare_data()
        data_module.setup("test")
        # val_dataloader = data_module.val_dataloader()
        grid_dataloader = data_module.test_dataloader()
        test_dataloader = data_module.test_dataloader()

        # file_to_cce = {}

        print(f"Running {self.settings.cce_num_trials} CCE computation(s)...")
        cce_results = []

        # for saving label images with cce values
        # output_dir = Path(f"cce_images/{rotation}_rotation")
        # output_dir.mkdir(exist_ok=True)

        for i in range(self.settings.cce_num_trials):
            cce_vals, grid, targets, images, labels = self.compute_cce(
                model=model,
                grid_loader=grid_dataloader,
                sample_loader=test_dataloader,
                test_loader=test_dataloader
                if self.settings.cce_use_val_split_for_S
                else test_dataloader,
                return_grid=True,
                return_targets=True,
            )

            # cce_vals_np = cce_vals.detach().cpu().numpy()
            # images = images.detach().cpu()

            # assert (
            #     cce_vals_np.shape[0] == images.shape[0]
            # ), "CCE values and images are not aligned!"

<<<<<<< HEAD
            # # # Get indices of the top 5 highest CCE values
            # # top5_indices = np.argsort(cce_vals_np)[-5:]  # Highest CCE values

            # # # Get indices of the bottom 5 lowest CCE values
            # # bottom5_indices = np.argsort(cce_vals_np)[:5]  # Lowest CCE values

            # # # Combine the indices
            # # selected_indices = np.concatenate([bottom5_indices, top5_indices])

            # # manual selected indices
            # # 5 random indices
            # # selected_indices = np.random.choice(len(cce_vals_np), 5, replace=False)
            # # print("selected_indices", selected_indices)
            # # format the selected indeces to an array
            # selected_indices = [0, 1428, 2142, 2856, 4285, 5713, 6427, 7142, 7856, 8570, 9999]
            # # selected_indices = []

            # # Loop over selected indices to process and save images
            # for idx in selected_indices:
            #     image = images[idx]  # Get the image at the index
=======
            # STORING THE HIGHEST 5 CCE IMAGES AND LOWEST 5 CCE IMAGES
            # Get indices of the highest and lowest CCE values
            # highest_cce_indices = np.argsort(cce_vals_np)[-5:]
            # lowest_cce_indices = np.argsort(cce_vals_np)[:5]

            # Save the highest CCE images
            # for idx in highest_cce_indices:
            #     image = images[idx]
>>>>>>> e3436e54
            #     label = labels[idx]
            #     cce_value = cce_vals_np[idx]

            #     # Denormalize the image
            #     mean = 0.1307
            #     std = 0.3081
            #     image_denorm = image * std + mean
            #     image_denorm = image_denorm.clamp(0, 1)
            #     # Denormalize the image
            #     mean = 0.1307
            #     std = 0.3081
            #     image_denorm = image * std + mean
            #     image_denorm = image_denorm.clamp(0, 1)

            #     # Convert image tensor to NumPy array
            #     image_np = image_denorm.squeeze().numpy()  # Remove channel dimension if needed

<<<<<<< HEAD
            #     # Plot the image
=======
            #     # Plot and save the image
>>>>>>> e3436e54
            #     plt.figure()
            #     plt.imshow(image_np, cmap="gray")
            #     plt.title(f"High CCE: {cce_value:.4f} Label: {label}")
            #     plt.axis("off")

<<<<<<< HEAD
            #     # Save the image with CCE value in the filename
            #     filename = output_dir / f"rotate_exp_cce_{cce_value:.4f}_idx_{idx}.png"
            #     plt.savefig(filename)
            #     plt.close()

            #     print(f"Image saved: {filename}")
            #     print(f"Image saved: {filename}")
=======
            #     output_dir = Path("cce_images/kronecker/high")
            #     output_dir.mkdir(parents=True, exist_ok=True)
            #     filename = output_dir / f"high_cce_{cce_value:.4f}_idx_{idx}.png"
            #     plt.savefig(filename)
            #     plt.close()

            # Save the lowest CCE images
            # for idx in lowest_cce_indices:
            #     image = images[idx]
            #     label = labels[idx]
            #     cce_value = cce_vals_np[idx]

            #     # Denormalize the image
            #     mean = 0.1307
            #     std = 0.3081
            #     image_denorm = image * std + mean
            #     image_denorm = image_denorm.clamp(0, 1)

            #     image_np = image_denorm.squeeze().numpy()

            #     # Plot and save the image
            #     plt.figure()
            #     plt.imshow(image_np, cmap="gray")
            #     plt.title(f"Low CCE: {cce_value:.4f} Label: {label}")
            #     plt.axis("off")

            #     output_dir = Path("cce_images/kronecker/low")
            #     output_dir.mkdir(parents=True, exist_ok=True)
            #     filename = output_dir / f"low_cce_{cce_value:.4f}_idx_{idx}.png"
            #     plt.savefig(filename)
            #     plt.close()

            # Randomly Selected Indices for Images
            # selected_indices = [0, 1428, 2142, 2856, 4285, 5713, 6427, 7142, 7856, 8570, 9999]

            # -- THIS CODE BATCH SORTS THE IMAGES BY LABEL AND THEN SELECTS THE LOWEST AND HIGHEST CCE VALUES FOR EACH LABEL --
            # label_instances = {}
            # for idx, label in enumerate(labels):
            #     label = label.item()
            #     if label not in label_instances:
            #         label_instances[label] = [{"idx": idx, "cce": cce_vals_np[idx]}]
            #     else:
            #         label_instances[label].append({"idx": idx, "cce": cce_vals_np[idx]})

            # selected_indices = []
            # for label, instances in label_instances.items():
            #     instances = sorted(instances, key=lambda x: x["cce"])
            #     selected_indices.extend([('low', instances[0]["idx"]),('high', instances[-1]["idx"])])
            # ----------------------------------------------------------------------------------------------------------------
            selected_indices = [5, 10, 15, 20, 26]
            selected_images_info = []

            for idx in selected_indices:
                image = images[idx]
                label = labels[idx]
                cce_value = cce_vals_np[idx]

                # Denormalize the image
                mean = 0.1307
                std = 0.3081
                image_denorm = image * std + mean
                image_denorm = image_denorm.clamp(0, 1)

                image_np = image_denorm.squeeze().numpy()

                # Store image information
                image_info = {
                    "rotation": data_module.test_rotation,
                    "index": idx,
                    "label": label.item(),
                    "cce_value": cce_value,
                    "image": image_np.tolist(),
                }
                selected_images_info.append(image_info)

            # Save to JSON
            output_dir = Path("cce_images/kronecker/rotation")
            output_dir.mkdir(parents=True, exist_ok=True)

            # Save to DataFrame
            df_filepath = output_dir / "selected_images.csv"
            headers = ["rotation", "index", "label", "cce_value", "image"]
            file_exists = os.path.isfile(df_filepath)
            with open(df_filepath, "a", newline="") as f:
                writer = csv.DictWriter(f, fieldnames=headers)

                # Write headers only if file is being created for the first time
                if not file_exists:
                    writer.writeheader()

                for row in selected_images_info:
                    writer.writerow(row)
>>>>>>> e3436e54

            # We only need to save the input grid / regression targets once.
            if i == 0:
                if self.settings.dataset_type == DatasetType.TABULAR:
                    grid_2d = np.array([])
                else:
                    print("Running TSNE to project grid to 2d...")
                    grid_2d = TSNE().fit_transform(grid.detach().cpu().numpy())
                    grid_2d = np.array([])
                regression_targets = targets.detach().cpu().numpy()

            cce_results.append(
                CCEResult(
                    cce_vals=cce_vals.detach().cpu().numpy(),
                    mean_cce=cce_vals.mean().item(),
                )
            )

        print("Computing ECE...")
        ece = evaluate_model_calibration(model, test_dataloader)
<<<<<<< HEAD

        # ece = self.compute_ece(model, test_dataloader)

        # for idx, path in enumerate(image_paths):
        # file_to_cce[path] = cce_vals[idx].item()

        # print("we successfully got the cce values for each image", file_to_cce)
        # print("input grid 2d", grid_2d)
=======
>>>>>>> e3436e54

        return ProbabilisticResults(
            input_grid_2d=grid_2d,
            regression_targets=regression_targets,
            cce_results=cce_results,
            ece=ece,
        )

    def compute_cce(
        self,
        model: RegressionNN,
        grid_loader: DataLoader,
        sample_loader: DataLoader,
        test_loader: DataLoader,
        return_grid: bool = False,
        return_targets: bool = False,
    ) -> torch.Tensor | tuple[torch.Tensor, torch.Tensor] | tuple[
        torch.Tensor, torch.Tensor, torch.Tensor
    ]:
        """Compute the CCE between the given model and data samples.

        Args:
            model (DiscreteRegressionNN): Probabilistic regression model to compute the CCE for.
            grid_loader (DataLoader): DataLoader with the data inputs to compute CCE over.
            sample_loader (DataLoader): DataLoader with the data inputs/outputs that define S (from which we form our two samples).
            return_grid (bool, optional): Whether/not to return the grid of values the CCE was computed over. Defaults to False.
            return_targets (bool, optional): Whether/not to return the regression targets the CCE was computed against. Defaults to False.

        Returns:
            torch.Tensor | tuple[torch.Tensor, torch.Tensor] | tuple[torch.Tensor, torch.Tensor, torch.Tensor]: The computed CCE values, along with the grid of inputs these values correspond to (if return_grid is True) and the regression targets (if return_targets is True).
        """
        x, y, x_prime, y_prime = self._get_samples_for_mcmd(model, sample_loader)

        print("Running CLIP on the grid images...")
        grid = torch.cat(
            [
                self.clip_model.encode_image(inputs.to(self.device), normalize=False)
                for inputs, _ in grid_loader
            ],
            dim=0,
        )

<<<<<<< HEAD
=======
        grid = (grid - grid.mean(dim=0)) / grid.std(dim=0)
        # grid = (grid - grid.min()) / (grid.max() - grid.min())

        if torch.isnan(x).any() or torch.isnan(y).any():
            print("NaN detected in inputs!")

>>>>>>> e3436e54
        x_kernel, y_kernel = self._get_kernel_functions(y)

        print("Computing CCE...")
        cce_vals = compute_mcmd_torch(
            grid=grid,
            x=x,
            y=y,
            x_prime=x_prime,
            y_prime=y_prime,
            x_kernel=x_kernel,
            y_kernel=y_kernel,
            lmbda=self.settings.cce_lambda,
        )

<<<<<<< HEAD
        # Get the 3 lowest and 3 highest CCE values and their associated images
        # cce_vals_np = cce_vals.detach().cpu().numpy()
        images = torch.cat([inputs for inputs, _ in sample_loader], dim=0).detach().cpu()
        labels = torch.cat([labels for _, labels in sample_loader], dim=0).detach().cpu()

        # Get indices of the 3 lowest CCE values
        # lowest_indices = np.argsort(cce_vals_np)[:3]

        # Get indices of the 3 highest CCE values
        # highest_indices = np.argsort(cce_vals_np)[-3:]

        # Combine the indices
        # selected_indices = np.concatenate([lowest_indices, highest_indices])

        # Extract the selected images, their CCE values, and labels
        # selected_images = images[selected_indices]
        # selected_cce_vals = cce_vals_np[selected_indices]
        # selected_labels = labels[selected_indices]

        # print("Selected CCE values, their associated images, and labels:")
        # for idx, cce_value, image, label in zip(
        #     selected_indices, selected_cce_vals, selected_images, selected_labels
        # ):
        #     print(f"Index: {idx}, CCE Value: {cce_value}, Label: {label}")
        #     # Export the selected images to PNG files
        #     # Denormalize the image if necessary
        #     mean = torch.tensor([0.5071, 0.4865, 0.4409]).view(3, 1, 1)
        #     std = torch.tensor([0.2673, 0.2564, 0.2762]).view(3, 1, 1)
        #     image_denorm = image * std + mean
        #     image_denorm = image_denorm.clamp(0, 1)

        #     # Convert image tensor to NumPy array
        #     image_np = image_denorm.squeeze().numpy()  # Remove channel dimension if needed

        #     with open("data/cifar-100-python/meta", "rb") as f:
        #         meta = pickle.load(f, encoding="latin1")

        #     # Extract the fine label names
        #     fine_label_names = meta["fine_label_names"]

        #     # Plot the image
        #     plt.figure()
        #     if image_np.ndim == 2:  # Grayscale image
        #         plt.imshow(image_np, cmap="gray")
        #     elif image_np.ndim == 3:  # RGB image
        #         plt.imshow(image_np.transpose(1, 2, 0))
        #     plt.title(f"CCE: {cce_value:.4f}, Label: {fine_label_names[label]}")
        #     plt.axis("off")

        #     # Save the image with CCE value in the filename
        #     filename = f"selected_image_{idx}_cce_{cce_value:.4f}.png"
        #     plt.savefig(filename)
        #     plt.close()

        #     print(f"Image saved: {filename}")
=======
        if torch.isnan(cce_vals).any():
            print("NaN detected in CCE values!")
>>>>>>> e3436e54

        images = torch.cat([inputs for inputs, _ in grid_loader], dim=0)
        labels = torch.cat([labels for _, labels in grid_loader])

        return_obj = [cce_vals]
        if return_grid:
            return_obj.append(grid)
        if return_targets:
            return_obj.append(y)
        if images is not None:
            return_obj.append(images)
            return_obj.append(labels)
        if len(return_obj) == 1:
            return return_obj[0]
        else:
            return tuple(return_obj)

    def compute_ece(self, model: RegressionNN, data_loader: DataLoader) -> float:
        """Compute the regression ECE of the given model over the dataset spanned by the data loader.

        Args:
            model (DiscreteRegressionNN): Probabilistic regression model to compute the ECE for.
            data_loader (DataLoader): DataLoader with the test data to compute ECE over.

        Returns:
            float: The regression ECE.
        """
        all_outputs = []
        all_targets = []
        # all_inputs = []
        outputs = []
        for inputs, targets in tqdm(
            data_loader, desc="Getting posterior predictive dists for ECE..."
        ):
            # all_outputs.append(model.predict(inputs.to(self.device)))
            # all_targets.append(targets.to(self.device))
            inputs = torch.cat([inputs, inputs])

        outputs = model.predict(inputs.to(self.device))
        probs = torch.nn.functional.softmax(outputs, dim=1)
        all_outputs = probs
        all_targets.extend(targets.to(self.device))
        print("all_outputs", all_outputs)
        print("all_targets", all_targets)

        all_targets = torch.cat(all_targets).detach().cpu().numpy()
        # all_outputs = torch.cat(all_outputs, dim=0)
        all_outputs = torch.cat(all_outputs, dim=0)
        # posterior_predictive = model.posterior_predictive(all_outputs)

        ece = compute_regression_ece(
            y_true=all_targets,
            posterior_predictive=all_outputs,
            num_bins=self.settings.ece_bins,
            weights=self.settings.ece_weights,
            alpha=self.settings.ece_alpha,
        )
        return ece

    def plot_cce_results(
        self,
        results: ProbabilisticResults,
        gridsize: int = 100,
        trial_index: int = 0,
        show: bool = False,
    ) -> plt.Figure:
        """Given a set of evaluation results and an existing axes, plot the CCE values against their 2d input projections on a hexbin grid.

        Args:
            results (EvaluationResults): Results from a ProbabilsticEvaluator.
            ax (plt.Axes): The axes to draw the plot on.
            gridsize (int, optional): Determines the granularity of the contour plot (higher numbers are more granular). Defaults to 100.
            trial_index (int, optional): Which CCE computation to use for the plot (since multiple trials are possible). Defaults to 0 (the first).
            show (bool, optional): Whether/not to show the resultant figure with plt.show(). Defaults to False.

        Returns:
            Figure: Matplotlib figure with the visualized CCE values.
        """
        cce_vals = results.cce_results[trial_index].cce_vals
        mean_cce = results.cce_results[trial_index].mean_cce
        input_grid_2d = results.input_grid_2d

        fig, axs = plt.subplots(1, 2, figsize=(10, 4))
        axs: Sequence[plt.Axes]
        grid_x, grid_y = np.mgrid[
            min(input_grid_2d[:, 0]) : max(input_grid_2d[:, 0]) : gridsize * 1j,
            min(input_grid_2d[:, 1]) : max(input_grid_2d[:, 1]) : gridsize * 1j,
        ]

        axs[0].set_title("Data")
        grid_data = griddata(
            input_grid_2d,
            results.regression_targets,
            (grid_x, grid_y),
            method="linear",
        )
        mappable_0 = axs[0].contourf(grid_x, grid_y, grid_data, levels=5, cmap="viridis")
        fig.colorbar(mappable_0, ax=axs[0])

        axs[1].set_title(f"Mean CCE: {mean_cce:.4f}")
        grid_cce = griddata(input_grid_2d, cce_vals, (grid_x, grid_y), method="linear")
        mappable_1 = axs[1].contourf(grid_x, grid_y, grid_cce, levels=5, cmap="viridis")
        fig.colorbar(mappable_1, ax=axs[1])

        fig.tight_layout()

        if show:
            plt.show()
        return fig

    def _get_samples_for_mcmd(
        self, model: RegressionNN, data_loader: DataLoader
    ) -> tuple[torch.Tensor, torch.Tensor, torch.Tensor, torch.Tensor]:
        x = []
        y = []
        x_prime = []
        y_prime = []
        for inputs, targets in tqdm(
            data_loader, desc="Sampling from posteriors for MCMD computation..."
        ):
            # TODO: image data may need to be resized
            if self.settings.dataset_type == DatasetType.TABULAR:
                x.append(inputs)
            elif self.settings.dataset_type == DatasetType.IMAGE:
                x.append(self.clip_model.encode_image(inputs.to(self.device), normalize=False))
            elif self.settings.dataset_type == DatasetType.TEXT:
                x.append(self.clip_model.encode_text(inputs.to(self.device), normalize=False))
            y.append(one_hot_encode_cifar100(targets.to(self.device)))
            y_hat = model.predict(inputs.to(self.device))
            x_prime.append(
                torch.repeat_interleave(x[-1], repeats=self.settings.cce_num_samples, dim=0)
            )
            if self.settings.cce_output_kernel == "kron":
                sampled_y_hat = torch.multinomial(apply_softmax(y_hat), num_samples=1).squeeze()
                y_prime.append(sampled_y_hat)
            else:
                y_prime.append(apply_softmax(y_hat))

        x = torch.cat(x, dim=0)
<<<<<<< HEAD
        y = torch.cat(y).float()
        x_prime = torch.cat(x_prime, dim=0)
=======
        print("Running TSNE on x...")
        x = torch.Tensor(
            TSNE(n_components=2, random_state=1990, perplexity=5).fit_transform(
                x.reshape(x.shape[0], -1).numpy()
            )
        )

        x = (x - x.mean(dim=0)) / x.std(dim=0)
        # x = (x - x.min()) / (x.max() - x.min())
        y = torch.cat(y).float()
        if self.settings.cce_output_kernel == "bhatt":
            y = one_hot_encode_mnist(y)
        x_prime = torch.cat(x_prime, dim=0)
        print("Running TSNE on x_prime...")
        x_prime = torch.Tensor(
            TSNE(n_components=2, random_state=1990, perplexity=5).fit_transform(
                x_prime.reshape(x_prime.shape[0], -1).numpy()
            )
        )
        x_prime = (x_prime - x_prime.mean(dim=0)) / x_prime.std(dim=0)
        # x_prime = (x_prime - x_prime.min()) / (x_prime.max() - x_prime.min())
>>>>>>> e3436e54
        y_prime = torch.cat(y_prime).float()

        return x, y, x_prime, y_prime

    def _get_kernel_functions(self, y: torch.Tensor) -> tuple[KernelFunction, KernelFunction]:
        if self.settings.cce_input_kernel == "polynomial":
            # x_kernel = partial(polynomial_kernel, gamma=0.1, degree=2, coef0=0.0)
            x_kernel = polynomial_kernel
        else:
            x_kernel = self.settings.cce_input_kernel

        if self.settings.cce_output_kernel == "rbf":
            y_kernel = partial(rbf_kernel, gamma=(1 / (2 * y.float().var())).item())
        elif self.settings.cce_output_kernel == "laplacian":
            y_kernel = partial(laplacian_kernel, gamma=(1 / (2 * y.float().var())).item())
        elif self.settings.cce_output_kernel == "bhatt":
            y_kernel = bhattacharyya_kernel
        elif self.settings.cce_output_kernel == "kron":
            y_kernel = partial(kronecker_kernel, eps=self.settings.cce_output_kernel_eps)

        return x_kernel, y_kernel

    @property
    def clip_model(self) -> CLIP:
        if self._clip_model is None:
            self._clip_model, _, self._image_preprocess = open_clip.create_model_and_transforms(
                model_name="ViT-B-32",
                pretrained="laion2b_s34b_b79k",
                device=self.device,
            )
        return self._clip_model

    @property
    def image_preprocess(self) -> Compose:
        if self._image_preprocess is None:
            self._clip_model, _, self._image_preprocess = open_clip.create_model_and_transforms(
                model_name="ViT-B-32",
                pretrained="laion2b_s34b_b79k",
                device=self.device,
            )
        return self._image_preprocess

    @property
    def tokenizer(self):
        if self._tokenizer is None:
            self._tokenizer = open_clip.get_tokenizer("ViT-B-32")
        return self._tokenizer


def one_hot_encode_cifar100(labels, num_classes=100):
    """
    One-hot encodes CIFAR-100 labels.

    Args:
        labels (torch.Tensor): Tensor of class labels (integers 0-99)
        num_classes (int): Number of classes (default=100 for CIFAR-100)

    Returns:
        torch.Tensor: One-hot encoded labels
    """
    if not isinstance(labels, torch.Tensor):
        labels = torch.tensor(labels)

    # Ensure labels are long/integer type
    labels = labels.long()

    # Handle both single labels and batches
    if labels.dim() == 0:
        labels = labels.unsqueeze(0)

    # Convert to one-hot encoding
    one_hot = torch.nn.functional.one_hot(labels, num_classes=num_classes)

    # Convert to float for compatibility with most loss functions
    return one_hot.float()


def apply_softmax(predictions, dim=1):
    """
    Applies softmax to model predictions with optional temperature scaling.

    Args:
        predictions (torch.Tensor): Raw model outputs/logits
        dim (int): Dimension along which to apply softmax (default=1 for batched predictions)

    Returns:
        torch.Tensor: Softmax probabilities
    """
    if not isinstance(predictions, torch.Tensor):
        predictions = torch.tensor(predictions)

    # Handle both single predictions and batches
    if predictions.dim() == 1:
        # For single prediction, use dim=0
        return torch.nn.functional.softmax(predictions, dim=0)
    else:
        # For batched predictions, use specified dim (default=1)
        return torch.nn.functional.softmax(predictions, dim=dim)


import torch
import torch.nn.functional as F
import numpy as np


def compute_calibration_error(model, data_loader, n_bins=10, device="cpu"):
    """
    Computes the Expected Calibration Error (ECE) for a trained MNIST model.

    Args:
        model: The trained neural network
        data_loader: DataLoader containing MNIST test data
        n_bins: Number of confidence bins
        device: Device to run computation on

    Returns:
        ece: Expected Calibration Error
        confidences: List of confidence values for plotting
        accuracies: List of accuracy values for plotting
    """
    model.eval()
    confidences = []
    predictions = []
    labels = []

    # Collect model predictions and confidences
    with torch.no_grad():
        for images, targets in data_loader:
            images = images.to(device)
            targets = targets.to(device)

            # Get model outputs
            logits = model(images)

            # Convert logits to probabilities
            probs = F.softmax(logits, dim=1)

            # Get confidence (maximum probability)
            conf, pred = torch.max(probs, dim=1)

            confidences.extend(conf.cpu().numpy())
            predictions.extend(pred.cpu().numpy())
            labels.extend(targets.cpu().numpy())

    confidences = np.array(confidences)
    predictions = np.array(predictions)
    labels = np.array(labels)

    # Create confidence bins
    bin_boundaries = np.linspace(0, 1, n_bins + 1)
    bin_indices = np.digitize(confidences, bin_boundaries) - 1

    # Initialize arrays for storing bin statistics
    bin_accuracies = np.zeros(n_bins)
    bin_confidences = np.zeros(n_bins)
    bin_counts = np.zeros(n_bins)

    # Compute statistics for each bin
    for bin_idx in range(n_bins):
        mask = bin_indices == bin_idx
        if np.any(mask):
            bin_accuracies[bin_idx] = np.mean(predictions[mask] == labels[mask])
            bin_confidences[bin_idx] = np.mean(confidences[mask])
            bin_counts[bin_idx] = np.sum(mask)

    # Compute ECE
    ece = np.sum((bin_counts / len(predictions)) * np.abs(bin_accuracies - bin_confidences))

    return ece, bin_confidences, bin_accuracies


# Example usage:
def evaluate_model_calibration(model, test_loader, device="cpu"):
    ece, confidences, accuracies = compute_calibration_error(
        model, test_loader, n_bins=10, device=device
    )
    print(f"Expected Calibration Error: {ece:.3f}")

    # Optional: Plot reliability diagram
    plot_reliability_diagram(ece, confidences, accuracies)

    return ece


def plot_reliability_diagram(ece, confidences, accuracies):
    import matplotlib.pyplot as plt

    plt.figure(figsize=(8, 8))
    plt.plot([0, 1], [0, 1], "r--")  # Perfect calibration line
    plt.plot(confidences, accuracies, "b.-", label="Model")
    plt.xlabel("Confidence")
    plt.ylabel("Accuracy")
    plt.title(f"Reliability Diagram For ECE : {ece:.3f}")
    plt.legend()
    plt.grid(True)
    plt.savefig("cce_images/plots/reliability_diagram.png")<|MERGE_RESOLUTION|>--- conflicted
+++ resolved
@@ -1,7 +1,5 @@
 from __future__ import annotations
 
-import csv
-import os
 from dataclasses import dataclass
 from functools import partial
 from pathlib import Path
@@ -154,7 +152,6 @@
             #     cce_vals_np.shape[0] == images.shape[0]
             # ), "CCE values and images are not aligned!"
 
-<<<<<<< HEAD
             # # # Get indices of the top 5 highest CCE values
             # # top5_indices = np.argsort(cce_vals_np)[-5:]  # Highest CCE values
 
@@ -175,16 +172,6 @@
             # # Loop over selected indices to process and save images
             # for idx in selected_indices:
             #     image = images[idx]  # Get the image at the index
-=======
-            # STORING THE HIGHEST 5 CCE IMAGES AND LOWEST 5 CCE IMAGES
-            # Get indices of the highest and lowest CCE values
-            # highest_cce_indices = np.argsort(cce_vals_np)[-5:]
-            # lowest_cce_indices = np.argsort(cce_vals_np)[:5]
-
-            # Save the highest CCE images
-            # for idx in highest_cce_indices:
-            #     image = images[idx]
->>>>>>> e3436e54
             #     label = labels[idx]
             #     cce_value = cce_vals_np[idx]
 
@@ -202,17 +189,12 @@
             #     # Convert image tensor to NumPy array
             #     image_np = image_denorm.squeeze().numpy()  # Remove channel dimension if needed
 
-<<<<<<< HEAD
             #     # Plot the image
-=======
-            #     # Plot and save the image
->>>>>>> e3436e54
             #     plt.figure()
             #     plt.imshow(image_np, cmap="gray")
-            #     plt.title(f"High CCE: {cce_value:.4f} Label: {label}")
+            #     plt.title(f"CCE: {cce_value:.4f} Label: {label}")
             #     plt.axis("off")
 
-<<<<<<< HEAD
             #     # Save the image with CCE value in the filename
             #     filename = output_dir / f"rotate_exp_cce_{cce_value:.4f}_idx_{idx}.png"
             #     plt.savefig(filename)
@@ -220,100 +202,6 @@
 
             #     print(f"Image saved: {filename}")
             #     print(f"Image saved: {filename}")
-=======
-            #     output_dir = Path("cce_images/kronecker/high")
-            #     output_dir.mkdir(parents=True, exist_ok=True)
-            #     filename = output_dir / f"high_cce_{cce_value:.4f}_idx_{idx}.png"
-            #     plt.savefig(filename)
-            #     plt.close()
-
-            # Save the lowest CCE images
-            # for idx in lowest_cce_indices:
-            #     image = images[idx]
-            #     label = labels[idx]
-            #     cce_value = cce_vals_np[idx]
-
-            #     # Denormalize the image
-            #     mean = 0.1307
-            #     std = 0.3081
-            #     image_denorm = image * std + mean
-            #     image_denorm = image_denorm.clamp(0, 1)
-
-            #     image_np = image_denorm.squeeze().numpy()
-
-            #     # Plot and save the image
-            #     plt.figure()
-            #     plt.imshow(image_np, cmap="gray")
-            #     plt.title(f"Low CCE: {cce_value:.4f} Label: {label}")
-            #     plt.axis("off")
-
-            #     output_dir = Path("cce_images/kronecker/low")
-            #     output_dir.mkdir(parents=True, exist_ok=True)
-            #     filename = output_dir / f"low_cce_{cce_value:.4f}_idx_{idx}.png"
-            #     plt.savefig(filename)
-            #     plt.close()
-
-            # Randomly Selected Indices for Images
-            # selected_indices = [0, 1428, 2142, 2856, 4285, 5713, 6427, 7142, 7856, 8570, 9999]
-
-            # -- THIS CODE BATCH SORTS THE IMAGES BY LABEL AND THEN SELECTS THE LOWEST AND HIGHEST CCE VALUES FOR EACH LABEL --
-            # label_instances = {}
-            # for idx, label in enumerate(labels):
-            #     label = label.item()
-            #     if label not in label_instances:
-            #         label_instances[label] = [{"idx": idx, "cce": cce_vals_np[idx]}]
-            #     else:
-            #         label_instances[label].append({"idx": idx, "cce": cce_vals_np[idx]})
-
-            # selected_indices = []
-            # for label, instances in label_instances.items():
-            #     instances = sorted(instances, key=lambda x: x["cce"])
-            #     selected_indices.extend([('low', instances[0]["idx"]),('high', instances[-1]["idx"])])
-            # ----------------------------------------------------------------------------------------------------------------
-            selected_indices = [5, 10, 15, 20, 26]
-            selected_images_info = []
-
-            for idx in selected_indices:
-                image = images[idx]
-                label = labels[idx]
-                cce_value = cce_vals_np[idx]
-
-                # Denormalize the image
-                mean = 0.1307
-                std = 0.3081
-                image_denorm = image * std + mean
-                image_denorm = image_denorm.clamp(0, 1)
-
-                image_np = image_denorm.squeeze().numpy()
-
-                # Store image information
-                image_info = {
-                    "rotation": data_module.test_rotation,
-                    "index": idx,
-                    "label": label.item(),
-                    "cce_value": cce_value,
-                    "image": image_np.tolist(),
-                }
-                selected_images_info.append(image_info)
-
-            # Save to JSON
-            output_dir = Path("cce_images/kronecker/rotation")
-            output_dir.mkdir(parents=True, exist_ok=True)
-
-            # Save to DataFrame
-            df_filepath = output_dir / "selected_images.csv"
-            headers = ["rotation", "index", "label", "cce_value", "image"]
-            file_exists = os.path.isfile(df_filepath)
-            with open(df_filepath, "a", newline="") as f:
-                writer = csv.DictWriter(f, fieldnames=headers)
-
-                # Write headers only if file is being created for the first time
-                if not file_exists:
-                    writer.writeheader()
-
-                for row in selected_images_info:
-                    writer.writerow(row)
->>>>>>> e3436e54
 
             # We only need to save the input grid / regression targets once.
             if i == 0:
@@ -334,7 +222,6 @@
 
         print("Computing ECE...")
         ece = evaluate_model_calibration(model, test_dataloader)
-<<<<<<< HEAD
 
         # ece = self.compute_ece(model, test_dataloader)
 
@@ -343,8 +230,6 @@
 
         # print("we successfully got the cce values for each image", file_to_cce)
         # print("input grid 2d", grid_2d)
-=======
->>>>>>> e3436e54
 
         return ProbabilisticResults(
             input_grid_2d=grid_2d,
@@ -387,15 +272,6 @@
             dim=0,
         )
 
-<<<<<<< HEAD
-=======
-        grid = (grid - grid.mean(dim=0)) / grid.std(dim=0)
-        # grid = (grid - grid.min()) / (grid.max() - grid.min())
-
-        if torch.isnan(x).any() or torch.isnan(y).any():
-            print("NaN detected in inputs!")
-
->>>>>>> e3436e54
         x_kernel, y_kernel = self._get_kernel_functions(y)
 
         print("Computing CCE...")
@@ -410,7 +286,6 @@
             lmbda=self.settings.cce_lambda,
         )
 
-<<<<<<< HEAD
         # Get the 3 lowest and 3 highest CCE values and their associated images
         # cce_vals_np = cce_vals.detach().cpu().numpy()
         images = torch.cat([inputs for inputs, _ in sample_loader], dim=0).detach().cpu()
@@ -466,10 +341,6 @@
         #     plt.close()
 
         #     print(f"Image saved: {filename}")
-=======
-        if torch.isnan(cce_vals).any():
-            print("NaN detected in CCE values!")
->>>>>>> e3436e54
 
         images = torch.cat([inputs for inputs, _ in grid_loader], dim=0)
         labels = torch.cat([labels for _, labels in grid_loader])
@@ -609,32 +480,8 @@
                 y_prime.append(apply_softmax(y_hat))
 
         x = torch.cat(x, dim=0)
-<<<<<<< HEAD
         y = torch.cat(y).float()
         x_prime = torch.cat(x_prime, dim=0)
-=======
-        print("Running TSNE on x...")
-        x = torch.Tensor(
-            TSNE(n_components=2, random_state=1990, perplexity=5).fit_transform(
-                x.reshape(x.shape[0], -1).numpy()
-            )
-        )
-
-        x = (x - x.mean(dim=0)) / x.std(dim=0)
-        # x = (x - x.min()) / (x.max() - x.min())
-        y = torch.cat(y).float()
-        if self.settings.cce_output_kernel == "bhatt":
-            y = one_hot_encode_mnist(y)
-        x_prime = torch.cat(x_prime, dim=0)
-        print("Running TSNE on x_prime...")
-        x_prime = torch.Tensor(
-            TSNE(n_components=2, random_state=1990, perplexity=5).fit_transform(
-                x_prime.reshape(x_prime.shape[0], -1).numpy()
-            )
-        )
-        x_prime = (x_prime - x_prime.mean(dim=0)) / x_prime.std(dim=0)
-        # x_prime = (x_prime - x_prime.min()) / (x_prime.max() - x_prime.min())
->>>>>>> e3436e54
         y_prime = torch.cat(y_prime).float()
 
         return x, y, x_prime, y_prime

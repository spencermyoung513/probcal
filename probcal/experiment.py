import math
import os
import warnings
from functools import partial
from typing import Optional
from typing import Type

import lightning as L
import matplotlib.pyplot as plt
import numpy as np
import torch
from lightning.pytorch.loggers import CSVLogger
from torch import nn
from torch.utils.data import DataLoader
from torch.utils.data import TensorDataset

from probcal.enums import BetaSchedulerType
from probcal.enums import DatasetType
from probcal.enums import LRSchedulerType
from probcal.enums import OptimizerType
from probcal.evaluation.custom_torchmetrics import AverageNLL
from probcal.evaluation.kernels import rbf_kernel
from probcal.evaluation.probabilistic_evaluator import ProbabilisticEvaluator
from probcal.evaluation.probabilistic_evaluator import ProbabilisticEvaluatorSettings
from probcal.models import GaussianNN
from probcal.models.backbones import Backbone
from probcal.models.backbones import MLP
from probcal.models.regression_nn import RegressionNN
from probcal.training.beta_schedulers import CosineAnnealingBetaScheduler
from probcal.training.beta_schedulers import LinearBetaScheduler
from probcal.utils.experiment_utils import fix_random_seed
from probcal.utils.experiment_utils import get_chkp_callbacks
from probcal.utils.experiment_utils import get_datamodule

<<<<<<< HEAD
from probcal.figures.generate_cce_synthetic_figure import produce_figure

=======
# ------------------------------------ Training Parameters ------------------------------------#
>>>>>>> 090ca8eb
BACKBONE_TYPE = MLP
BACKBONE_KWARGS = {"input_dim": 1}
OPTIM_TYPE = OptimizerType.ADAM_W
OPTIM_KWARGS = {"lr": 0.001, "weight_decay": 0.00001}
LR_SCHEDULER_TYPE = LRSchedulerType.COSINE_ANNEALING
LR_SCHEDULER_KWARGS = {"T_max": 200, "eta_min": 0, "last_epoch": -1}

# ------------------------------------ File Paths ------------------------------------#
DATASET_PATH = "data/discrete_sine_wave/discrete_sine_wave.npz"
CHKP_DIR = "chkp/gauss_reg"
DEVICE = (
    "cuda" if torch.cuda.is_available() else "mps" if torch.backends.mps.is_available() else "cpu"
)


# ------------------------------------ Training Function ------------------------------------#
def train_model(ModelClass: RegressionNN):

    fix_random_seed(1124)

    dataset_type = DatasetType.TABULAR
    batch_size = 32
    datamodule = get_datamodule(dataset_type, DATASET_PATH, batch_size)

    model = ModelClass(
        backbone_type=BACKBONE_TYPE,
        backbone_kwargs=BACKBONE_KWARGS,
        optim_type=OPTIM_TYPE,
        optim_kwargs=OPTIM_KWARGS,
        lr_scheduler_type=LR_SCHEDULER_TYPE,
        lr_scheduler_kwargs=LR_SCHEDULER_KWARGS,
    )

    chkp_freq = 25
    log_dir = "logs"
    experiment_name = "cce_reg"
    chkp_callbacks = get_chkp_callbacks(CHKP_DIR, chkp_freq)
    logger = CSVLogger(save_dir=log_dir, name=experiment_name)

    num_epochs = 250
    trainer = L.Trainer(
        accelerator=DEVICE,
        min_epochs=num_epochs,
        max_epochs=num_epochs,
        log_every_n_steps=5,
        check_val_every_n_epoch=math.ceil(num_epochs / 200),
        enable_model_summary=False,
        callbacks=chkp_callbacks,
        logger=logger,
        precision=None,
    )
    trainer.fit(model=model, datamodule=datamodule)


<<<<<<< HEAD
def generate_figure(ModelClass, inlcude_cce_graph = False):
=======
# ------------------------------------ Experiment Results Function ------------------------------------#
def generate_figure(ModelClass):
>>>>>>> 090ca8eb

    model = ModelClass.load_from_checkpoint(
        f"{CHKP_DIR}/last.ckpt",
        backbone_type=BACKBONE_TYPE,
        backbone_kwargs=BACKBONE_KWARGS,
        optim_type=OPTIM_TYPE,
        optim_kwargs=OPTIM_KWARGS,
        lr_scheduler_type=LR_SCHEDULER_TYPE,
        lr_scheduler_kwargs=LR_SCHEDULER_KWARGS,
    )
    model.eval()

    model = model.to(DEVICE)

    data = np.load(DATASET_PATH)
    X_train, y_train = data["X_train"], data["y_train"]
    X_test, y_test = data["X_test"], data["y_test"]

    x_plot = np.linspace(X_test.min(), X_test.max(), 1000).reshape(-1, 1)
    with torch.no_grad():
        x_tensor = torch.FloatTensor(x_plot).to(DEVICE)

        output = model(x_tensor)
        output = output.cpu().numpy()

        pred_mean = output[:, 0]
        pred_std = np.exp(0.5 * output[:, 1])  # Convert log variance to standard deviation

    plt.figure(figsize=(10, 6))

    plt.scatter(X_train, y_train, color="blue", alpha=0.5, label="Training Data", s=20)

    plt.scatter(X_test, y_test, color="red", alpha=0.5, label="Test Data", s=20)

    plt.plot(x_plot, pred_mean, color="green", label="Predicted Mean")

    plt.fill_between(
        x_plot.flatten(),
        pred_mean.flatten() - 2 * pred_std.flatten(),
        pred_mean.flatten() + 2 * pred_std.flatten(),
        color="green",
        alpha=0.2,
        label="95% Confidence Interval",
    )

    plt.xlabel("x")
    plt.ylabel("y")
    plt.title("Discrete Sine Wave: True Data vs Model Predictions")
    plt.legend()
    plt.grid(True, alpha=0.3)

    plt.savefig("probcal/experiment_results.png", dpi=300, bbox_inches="tight")
    plt.close()

    if inlcude_cce_graph:
        save_path = "probcal/experiment_results_cce.pdf"
        dataset_path = "data/discrete_sine_wave/discrete_sine_wave.npz"
        models = [
            RegularizedGaussianNN.load_from_checkpoint(
                f"{CHKP_DIR}/last.ckpt",
                backbone_type=BACKBONE_TYPE,
                backbone_kwargs=BACKBONE_KWARGS,
                optim_type=OPTIM_TYPE,
                optim_kwargs=OPTIM_KWARGS,
                lr_scheduler_type=LR_SCHEDULER_TYPE,
                lr_scheduler_kwargs=LR_SCHEDULER_KWARGS,
            )
        ]
        names = ["Regularized Gaussian NN"]
        produce_figure(models, names, save_path, dataset_path)


# ------------------------------------ CCE Regularization Loss Function ------------------------------------#
def gaussian_nll_cce(
    model: GaussianNN,
    inputs: torch.Tensor,
    outputs: torch.Tensor,
    targets: torch.Tensor,
    beta: float | None = None,
    lmbda: float = 0.1,
) -> torch.Tensor:

    if targets.size(1) != 1:
        warnings.warn(
            f"Targets tensor for `gaussian_nll` expected to be of shape (n, 1) but got shape {targets.shape}. This may result in unexpected training behavior."
        )
    if beta is not None:
        if beta < 0 or beta > 1:
            raise ValueError(f"Invalid value of beta specified. Must be in [0, 1]. Got {beta}")

    mu, logvar = torch.split(outputs, [1, 1], dim=-1)
    sample_dataset = TensorDataset(inputs, mu)
    grid_dataset = TensorDataset(inputs, targets)

    sample_loader = DataLoader(sample_dataset, batch_size=64, shuffle=True)
    grid_loader = DataLoader(grid_dataset, batch_size=64, shuffle=True)

<<<<<<< HEAD
    device = torch.device("cuda" if torch.cuda.is_available() else "cpu")
=======
>>>>>>> 090ca8eb
    x_vals = torch.cat([x for x, _ in sample_loader], dim=0)
    gamma = (1 / (2 * x_vals.var())).item()
    cce_input_kernel = partial(rbf_kernel, gamma=gamma)

    prob_eval_settings = ProbabilisticEvaluatorSettings(
        dataset_type=DatasetType.TABULAR,
        device=DEVICE,
        cce_num_trials=5,
        cce_input_kernel=cce_input_kernel,
        cce_output_kernel="rbf",
        cce_lambda=0.1,
        cce_num_samples=1,
        ece_bins=50,
        ece_weights="frequency",
        ece_alpha=1.0,
    )

    nll = 0.5 * (torch.exp(-logvar) * (targets - mu) ** 2 + logvar)
    evaluator = ProbabilisticEvaluator(prob_eval_settings)
<<<<<<< HEAD
    cce_vals  = evaluator.compute_cce(
        model=model,
        grid_loader=grid_loader,
        sample_loader=sample_loader,
        complex_inputs=False, 
        train=True
=======
    cce_vals = evaluator.compute_cce(
        model=model, grid_loader=grid_loader, sample_loader=sample_loader, complex_inputs=False
>>>>>>> 090ca8eb
    )
    mean_cce = cce_vals.mean().item()

    losses = nll + lmbda * mean_cce

    if beta is not None and beta != 0:
        var = torch.exp(logvar)
        losses = torch.pow(var.detach(), beta) * losses

    return losses.mean()


# ------------------------------------ GaussianNN With CCE Regularization ------------------------------------#
class RegularizedGaussianNN(GaussianNN):
    def __init__(
        self,
        backbone_type: Type[Backbone],
        backbone_kwargs: dict,
        optim_type: Optional[OptimizerType] = None,
        optim_kwargs: Optional[dict] = None,
        lr_scheduler_type: Optional[LRSchedulerType] = None,
        lr_scheduler_kwargs: Optional[dict] = None,
        beta_scheduler_type: BetaSchedulerType | None = None,
        beta_scheduler_kwargs: dict | None = None,
    ):

        if beta_scheduler_type == BetaSchedulerType.COSINE_ANNEALING:
            self.beta_scheduler = CosineAnnealingBetaScheduler(**beta_scheduler_kwargs)
        elif beta_scheduler_type == BetaSchedulerType.LINEAR:
            self.beta_scheduler = LinearBetaScheduler(**beta_scheduler_kwargs)
        else:
            self.beta_scheduler = None

        super(GaussianNN, self).__init__(
            loss_fn=partial(
                gaussian_nll_cce,
                beta=(
                    self.beta_scheduler.current_value if self.beta_scheduler is not None else None
                ),
            ),
            backbone_type=backbone_type,
            backbone_kwargs=backbone_kwargs,
            optim_type=optim_type,
            optim_kwargs=optim_kwargs,
            lr_scheduler_type=lr_scheduler_type,
            lr_scheduler_kwargs=lr_scheduler_kwargs,
        )
        self.head = nn.Linear(self.backbone.output_dim, 2)
        self.nll = AverageNLL()
        self.save_hyperparameters()

    def training_step(self, batch: torch.Tensor) -> torch.Tensor:
        x, y = batch
        y_hat = self(x)
        loss = self.loss_fn(
            model=self, inputs=x.view(-1, 1).float(), outputs=y_hat, targets=y.view(-1, 1).float()
        )
        self.log("train_loss", loss, prog_bar=True, on_epoch=True)

        with torch.no_grad():
            point_predictions = self.point_prediction(y_hat, training=True).flatten()
            self.train_rmse.update(point_predictions, y.flatten().float())
            self.train_mae.update(point_predictions, y.flatten().float())
            self.log("train_rmse", self.train_rmse, on_epoch=True)
            self.log("train_mae", self.train_mae, on_epoch=True)

        return loss

    def validation_step(self, batch: torch.Tensor) -> torch.Tensor:
        x, y = batch
        y_hat = self(x)
        loss = self.loss_fn(
            model=self, inputs=x.view(-1, 1).float(), outputs=y_hat, targets=y.view(-1, 1).float()
        )
        self.log("val_loss", loss, prog_bar=True, on_epoch=True, sync_dist=True)

        # Since we used the model's forward method, we specify training=True to get the proper transforms.
        point_predictions = self.point_prediction(y_hat, training=True).flatten()
        self.val_rmse.update(point_predictions, y.flatten().float())
        self.val_mae.update(point_predictions, y.flatten().float())
        self.log("val_rmse", self.val_rmse, on_epoch=True)
        self.log("val_mae", self.val_mae, on_epoch=True)

        return loss


if __name__ == "__main__":
    if not os.path.exists(f"{CHKP_DIR}/last.ckpt"):
        train_model(RegularizedGaussianNN)
    generate_figure(RegularizedGaussianNN, inlcude_cce_graph=True)<|MERGE_RESOLUTION|>--- conflicted
+++ resolved
@@ -32,12 +32,20 @@
 from probcal.utils.experiment_utils import get_chkp_callbacks
 from probcal.utils.experiment_utils import get_datamodule
 
-<<<<<<< HEAD
+from probcal.evaluation.probabilistic_evaluator import ProbabilisticEvaluator, ProbabilisticEvaluatorSettings
+from probcal.enums import BetaSchedulerType
+from probcal.enums import LRSchedulerType
+from probcal.enums import OptimizerType
+from probcal.evaluation.custom_torchmetrics import AverageNLL
+from probcal.models.backbones import Backbone
+from probcal.models.regression_nn import RegressionNN
+from probcal.training.beta_schedulers import CosineAnnealingBetaScheduler
+from probcal.training.beta_schedulers import LinearBetaScheduler
+from probcal.evaluation.kernels import rbf_kernel
+
 from probcal.figures.generate_cce_synthetic_figure import produce_figure
 
-=======
 # ------------------------------------ Training Parameters ------------------------------------#
->>>>>>> 090ca8eb
 BACKBONE_TYPE = MLP
 BACKBONE_KWARGS = {"input_dim": 1}
 OPTIM_TYPE = OptimizerType.ADAM_W
@@ -92,12 +100,8 @@
     trainer.fit(model=model, datamodule=datamodule)
 
 
-<<<<<<< HEAD
 def generate_figure(ModelClass, inlcude_cce_graph = False):
-=======
 # ------------------------------------ Experiment Results Function ------------------------------------#
-def generate_figure(ModelClass):
->>>>>>> 090ca8eb
 
     model = ModelClass.load_from_checkpoint(
         f"{CHKP_DIR}/last.ckpt",
@@ -156,7 +160,7 @@
         save_path = "probcal/experiment_results_cce.pdf"
         dataset_path = "data/discrete_sine_wave/discrete_sine_wave.npz"
         models = [
-            RegularizedGaussianNN.load_from_checkpoint(
+            ModelClass.load_from_checkpoint(
                 f"{CHKP_DIR}/last.ckpt",
                 backbone_type=BACKBONE_TYPE,
                 backbone_kwargs=BACKBONE_KWARGS,
@@ -195,10 +199,6 @@
     sample_loader = DataLoader(sample_dataset, batch_size=64, shuffle=True)
     grid_loader = DataLoader(grid_dataset, batch_size=64, shuffle=True)
 
-<<<<<<< HEAD
-    device = torch.device("cuda" if torch.cuda.is_available() else "cpu")
-=======
->>>>>>> 090ca8eb
     x_vals = torch.cat([x for x, _ in sample_loader], dim=0)
     gamma = (1 / (2 * x_vals.var())).item()
     cce_input_kernel = partial(rbf_kernel, gamma=gamma)
@@ -218,17 +218,12 @@
 
     nll = 0.5 * (torch.exp(-logvar) * (targets - mu) ** 2 + logvar)
     evaluator = ProbabilisticEvaluator(prob_eval_settings)
-<<<<<<< HEAD
     cce_vals  = evaluator.compute_cce(
         model=model,
         grid_loader=grid_loader,
         sample_loader=sample_loader,
         complex_inputs=False, 
         train=True
-=======
-    cce_vals = evaluator.compute_cce(
-        model=model, grid_loader=grid_loader, sample_loader=sample_loader, complex_inputs=False
->>>>>>> 090ca8eb
     )
     mean_cce = cce_vals.mean().item()
 

--- conflicted
+++ resolved
@@ -1,10 +1,7 @@
 .idea
 __pycache__
 logs
-<<<<<<< HEAD
-data/mnist
-=======
 .vscode
 chkp/
 ignore/
->>>>>>> ec991267
+data/mnist
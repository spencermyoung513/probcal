*.ckpt
.DS_store
*.log
.idea
__pycache__
logs
.vscode
chkp/
ignore/
*/mnist
*/coco_people
<<<<<<< HEAD
*/eva
=======
*/logs
>>>>>>> c69dd8b4
data/

!data/discrete_sine_wave<|MERGE_RESOLUTION|>--- conflicted
+++ resolved
@@ -9,11 +9,8 @@
 ignore/
 */mnist
 */coco_people
-<<<<<<< HEAD
 */eva
-=======
 */logs
->>>>>>> c69dd8b4
 data/
 
 !data/discrete_sine_wave